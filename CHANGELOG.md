# Changelog

<<<<<<< HEAD
## Next release

### Enhancements

- Support Postgres schemas ([#182](https://github.com/commanded/eventstore/pull/182)).
- Dynamic event store ([#184](https://github.com/commanded/eventstore/pull/184)).
- Add `timeout` option to config ([#189](https://github.com/commanded/eventstore/pull/189)).

### Upgrading

Upgrade an existing EventStore database by running:

```console
mix event_store.migrate
```

You can drop and recreate an EventStore database by running:

```console
mix do event_store.drop, event_store.create, event_store.init
```
=======
## v1.0.3

### Bug fixes

- Use event's stream version when appending events to a stream ([#202](https://github.com/commanded/eventstore/pull/202)).
>>>>>>> cc6a0d3a

## v1.0.2

#### Enhancements

- Prevent double supervision by starting / stopping supervisor manually ([#194](https://github.com/commanded/eventstore/pull/194)).
- Use `DynamicSupervisor` for subscriptions.

## v1.0.1

### Bug fixes

- Fix `EventStore.Registration.DistributedForwarder` state when running multiple nodes ([#186](https://github.com/commanded/eventstore/pull/186)).

## v1.0.0

### Enhancements

- Support multiple event stores ([#168](https://github.com/commanded/eventstore/pull/168)).
- Add support for `queue_target` and `queue_interval` database connection settings ([#172](https://github.com/commanded/eventstore/pull/172)).
- Add support for `created_at` values to be of type `NaiveDateTime` ([#175](https://github.com/commanded/eventstore/pull/175)).

### Bug fixes

- Fix function clause error on `DBConnection.ConnectionError` ([#167](https://github.com/commanded/eventstore/issues/167)).

### Upgrading

[Follow the upgrade guide](guides/upgrades/0.17-1.0.md) to define and use your own application specific event store].

## v0.17.0

### Enhancements

- SSL support including Mix tasks ([#161](https://github.com/commanded/eventstore/pull/161)).
- Use `timestamp with time zone` for timestamp fields ([#150](https://github.com/commanded/eventstore/pull/150)).

### Upgrading

Upgrade your existing EventStore database by running:

```console
mix event_store.migrate
```

**Note**: The migrate command is idempotent and can be safely run multiple times.

You can drop and recreate an EventStore database by running:

```console
mix do event_store.drop, event_store.create, event_store.init
```

---

## v0.16.2

### Bug fixes

- Fix issue with concurrent subscription partitioning ([#162](https://github.com/commanded/eventstore/pull/162)).
- Reliably start `EventStore.Notifications.Supervisor` on `:global` name clash ([#165](https://github.com/commanded/eventstore/pull/165)).

## v0.16.1

### Bug fixes

- Stop Postgrex database connection process in mix `event_store.init` and `event_store.migrate` tasks after use to prevent IEx shutdown when tasks are run together (as `mix do event_store.init, event_store.migrate`).
- Ensure the event store application doesn't crash when the database connection is lost ([#159](https://github.com/commanded/eventstore/pull/159)).

## v0.16.0

### Enhancements

- Add `:socket` and `:socket_dir` config options ([#132](https://github.com/commanded/eventstore/pull/132)).
- Rename `uuid` dependency to `elixir_uuid` ([#135](https://github.com/commanded/eventstore/pull/135)).
- Subscription concurrency ([#134](https://github.com/commanded/eventstore/pull/134)).
- Send `:subscribed` message to all subscribers connected to a subscription ([#136](https://github.com/commanded/eventstore/pull/136)).
- Update to `postgrex` v0.14 ([#143](https://github.com/commanded/eventstore/pull/143)).

### Breaking changes

- Replace `:poison` with `:jason` for JSON event data & metadata serialization ([#144](https://github.com/commanded/eventstore/pull/144)).

  To support this change you will need to derive the `Jason.Encoder` protocol for all of your events.

  This can be done by adding `@derive Jason.Encoder` before defining the struct in every event module.

  ```elixir
  defmodule Event1 do
    @derive Jason.Encoder
    defstruct [:id, :data]
  end
  ```

  Or using `Protocol.derive/2` for each event, as shown below.

  ```elixir
  require Protocol

  for event <- [Event1, Event2, Event3] do
    Protocol.derive(Jason.Encoder, event)
  end
  ```

---

## 0.15.1

### Enhancements

- Use a timeout of `:infinity` for the migration task (`mix event_store.migrate`) to allow database migration to run longer than the default 15 seconds.

### Bug fixes

- Socket closing causes the event store to never receive notifications ([#130](https://github.com/commanded/eventstore/pull/130)).
- Subscription with selector function should notify pending events after all filtered ([#131](https://github.com/commanded/eventstore/pull/131)).

## 0.15.0

- Support system environment variables for all config ([#115](https://github.com/commanded/eventstore/pull/115)).
- Allow subscriptions to filter the events they receive ([#114](https://github.com/commanded/eventstore/pull/114)).
- Allow callers to omit `event_type` when event data is a struct ([#118](https://github.com/commanded/eventstore/pull/118)).
- Remove dependency on `psql` for `event_store.create`, `event_store.init`, `event_store.migrate`, and `event_store.drop` mix tasks ([#117](https://github.com/commanded/eventstore/pull/117)).
- Supports query parameters in URL for database connection ([#119](https://github.com/commanded/eventstore/pull/119)).
- Improve typespecs and include Dialyzer in Travis CI build ([#121](https://github.com/commanded/eventstore/pull/121)).

---

## 0.14.0

- Add JSONB support ([#86](https://github.com/commanded/eventstore/pull/86)).
- Add `:ssl` and `:ssl_opts` config params ([#88](https://github.com/commanded/eventstore/pull/88)).
- Make `mix event_store.init` task do nothing if events table already exists ([#89](https://github.com/commanded/eventstore/pull/89)).
- Timeout issue when using `EventStore.read_stream_forward` ([#92](https://github.com/commanded/eventstore/pull/92)).
- Replace `:info` level logging with `:debug` ([#90](https://github.com/commanded/eventstore/issues/90)).
- Dealing better with Poison dependancy ([#91](https://github.com/commanded/eventstore/issues/91)).
- Publish events directly to subscriptions ([#93](https://github.com/commanded/eventstore/pull/93)).
- Use PostgreSQL advisory locks to enforce only one subscription instance ([#98](https://github.com/commanded/eventstore/pull/98)).
- Remove stream process ([#99](https://github.com/commanded/eventstore/pull/99)).
- Use PostgreSQL's `NOTIFY` / `LISTEN` for event pub/sub ([#100](https://github.com/commanded/eventstore/pull/100)).
- Link existing events to another stream ([#103](https://github.com/commanded/eventstore/pull/103)).
- Subscription notification message once successfully subscribed ([#104](https://github.com/commanded/eventstore/pull/104)).
- Transient subscriptions ([#105](https://github.com/commanded/eventstore/pull/105)).
- Transient subscription event mapping function ([#108](https://github.com/commanded/eventstore/pull/108)).
- Turn EventStore `mix` tasks into generic tasks for use with Distillery during deployment ([#111](https://github.com/commanded/eventstore/pull/111)).

### Upgrading

Upgrade your existing EventStore database by running:

```console
mix event_store.migrate
```

You can drop and recreate an EventStore database by running:

```console
mix do event_store.drop, event_store.create, event_store.init
```

---

## v0.13.2

### Bug fixes

- Use `Supervisor.child_spec` with an explicit `id` for Registry processes to support Elixir v1.5.0 and v1.5.1 ([v1.5.2](https://github.com/elixir-lang/elixir/blob/v1.5/CHANGELOG.md#v152-2017-09-29) contains a fix for this issue).

## v0.13.1

### Bug fixes

- EventStore migrate mix task read migration SQL scripts from app dir (`Application.app_dir(:eventstore)`).

## v0.13.0

### Enhancements

- Use a UUID field for the `event_id` column, rename existing field to `event_number` ([#75](https://github.com/commanded/eventstore/issues/75)).
- Use `uuid` data type for event `correlation_id` and `causation_id` ([#57](https://github.com/commanded/eventstore/pull/57)).
- Mix task to migrate an existing EventStore database (`mix event_store.migrate`).

### Bug fixes

- Append to stream is limited to 7,281 events in a single request ([#77](https://github.com/commanded/eventstore/issues/77)).

### Upgrading

Upgrade your existing EventStore database by running: `mix event_store.migrate`

Or you can drop and recreate the EventStore database by running: `mix do event_store.drop, event_store.create, event_store.init`

---

## v0.12.1

### Bug fixes

- Publisher only notifies first pending event batch ([#81](https://github.com/commanded/eventstore/issues/81)).

## v0.12.0

### Enhancements

- Allow optimistic concurrency check on write to be optional ([#31](https://github.com/commanded/eventstore/issues/31)).

### Bug fixes

- Fix issue where subscription doesn't immediately receive events published while transitioning between catch-up and subscribed. Any missed events would be noticed and replayed upon next event publish.

---

## v0.11.0

### Enhancements

- Support for running on a cluster of nodes using [Swarm](https://hex.pm/packages/swarm) for process distribution ([#53](https://github.com/commanded/eventstore/issues/53)).

- Add `stream_version` column to `streams` table. It is used for stream info querying and optimistic concurrency checks, instead of querying the `events` table.

### Upgrading

Run the schema migration [v0.11.0.sql](priv/event_store/migrations/v0.11.0.sql) script against your event store database.

---

## v0.10.1

### Bug fixes

- Fix for ack of last seen event in stream subscription ([#66](https://github.com/commanded/eventstore/pull/66)).

## v0.10.0

### Enhancements

- Writer per event stream ([#55](https://github.com/commanded/eventstore/issues/55)).

  You **must** run the schema migration [v0.10.0.sql](priv/event_store/migrations/v0.10.0.sql) script against your event store database.

- Use [DBConnection](https://hexdocs.pm/db_connection/DBConnection.html)'s built in support for connection pools (using poolboy).

---

## v0.9.0

### Enhancements

- Adds `causation_id` alongside `correlation_id` for events ([#48](https://github.com/commanded/eventstore/pull/48)).

  To migrate an existing event store database execute [v0.9.0.sql](priv/event_store/migrations/v0.9.0.sql) script.

- Allow single stream, and all streams, subscriptions to provide a mapper function that maps every received event before sending to the subscriber.

  ```elixir
  EventStore.subscribe_to_stream(stream_uuid, "subscription", subscriber, mapper: fn event -> event.data end)
  ```

- Subscribers now receive an `{:events, events}` tuple and should acknowledge receipt by: `EventStore.ack(subscription, events)`

---

## v0.8.1

### Enhancements

- Add Access functions to `EventStore.EventData` and `EventStore.RecordedEvent` modules ([#37](https://github.com/commanded/eventstore/pull/37)).
- Allow database connection URL to be provided as a system variable ([#39](https://github.com/commanded/eventstore/pull/39)).

### Bug fixes

- Writer not parsing database connection URL from config ([#38](https://github.com/commanded/eventstore/pull/38/files)).

## v0.8.0

### Enhancements

- Stream events from a single stream forward.

---

## v0.7.4

### Enhancements

- Subscriptions use Elixir [streams](https://hexdocs.pm/elixir/Stream.html) to read events when catching up.

## v0.7.3

### Enhancements

- Upgrade `fsm` dependency to v0.3.0 to remove Elixir 1.4 compiler warnings.

## v0.7.2

### Enhancements

- Stream all events forward ([#34](https://github.com/commanded/eventstore/issues/34)).

## v0.7.1

### Enhancements

- Allow snapshots to be deleted ([#26](https://github.com/commanded/eventstore/issues/26)).

## v0.7.0

### Enhancements

- Subscribe to a single stream, or all streams, from a specified start position ([#17](https://github.com/commanded/eventstore/issues/17)).

---

## v0.6.2

### Bug fixes

- Subscriptions that are at max capacity should wait until all pending events have been acknowledged by the subscriber being catching up with any unseen events.

## v0.6.1

### Enhancements

- Use IO lists to build insert events SQL statement ([#23](https://github.com/commanded/eventstore/issues/23)).

## v0.6.0

### Enhancements

- Use `NaiveDateTime` for each recorded event's `created_at` property.

---

## v0.5.2

### Enhancements

- Provide typespecs for the public API ([#16](https://github.com/commanded/eventstore/issues/16))
- Fix compilation warnings in mix database task ([#14](https://github.com/commanded/eventstore/issues/14))

### Bug fixes

- Read stream forward does not use count to limit returned events ([#10](https://github.com/commanded/eventstore/issues/10))

## v0.5.0

### Enhancements

- Ack handled events in subscribers ([#18](https://github.com/commanded/eventstore/issues/18)).
- Buffer events between publisher and subscriber ([#19](https://github.com/commanded/eventstore/issues/19)).<|MERGE_RESOLUTION|>--- conflicted
+++ resolved
@@ -1,6 +1,5 @@
 # Changelog
 
-<<<<<<< HEAD
 ## Next release
 
 ### Enhancements
@@ -22,13 +21,12 @@
 ```console
 mix do event_store.drop, event_store.create, event_store.init
 ```
-=======
+
 ## v1.0.3
 
 ### Bug fixes
 
 - Use event's stream version when appending events to a stream ([#202](https://github.com/commanded/eventstore/pull/202)).
->>>>>>> cc6a0d3a
 
 ## v1.0.2
 
